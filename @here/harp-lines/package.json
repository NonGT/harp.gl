--- conflicted
+++ resolved
@@ -27,10 +27,7 @@
         "@here/harp-materials": "^0.12.0"
     },
     "devDependencies": {
-<<<<<<< HEAD
-=======
         "@here/harp-geoutils": "^0.12.0",
->>>>>>> 478ea68d
         "@here/harp-test-utils": "^0.12.0",
         "@here/harp-utils": "^0.12.0",
         "@types/chai": "^4.1.2",
